----------------------------------------------------------------------------
<<<<<<< HEAD
v1.0.4 2014-04-02
- fix build problems on some platforms (namely RHEL/CENTOS 5)
=======
v1.0.4 2014-03-??
- add --disable-man pages ./configure option
  This permits to totally turn off man page handling. This is useful for
  platforms like RHEL/CENTOS 5 where rst2man is hard to get when building
  from git is desired.
- lower build system requirements to autoconf 2.59
  This permits building on RHEL/CENTOs 5 with stock autotools.
>>>>>>> f9edae06
----------------------------------------------------------------------------
v1.0.3 2014-03-18
- fix build problem in Ubuntu 10.04
  Thanks to Assaf Gordon for reporting
  See: https://github.com/rsyslog/liblogging/issues/11
- do not override user varibale CFLAGS
  Thanks to Thomas D. for reporting this problem and suggesting a solution.
  closes: https://github.com/rsyslog/liblogging/issues/15
- make liblogging-rfc3195 not export private symbols
  Thanks to Michael Biebl for his help in getting this right.
- explain that stdlog_log() return code usually most not be checked
  (if same level of reliability like syslog(3) is desired)
----------------------------------------------------------------------------
v1.0.2 2014-03-03
- first version of the "real" API of liblogging-stdlog
  It is now feature-complete with multiple channels, signal-safeness, and
  logging drivers for syslog, the systemd journal, unix sockets and files.
  Note: if the journal driver is to be build (enabled by default), a new
  dependency libsystemd-journal exists. This is the required to use the
  journal API. You can turn off building the journal driver via the
  --disable-journal configure option.
----------------------------------------------------------------------------
v1.0.1 2014-02-10
- rfc3195 component now 2-clause BSD licensed
  This means the complete liblogging is now under 2-clause BSD
- new component names:
  * liblogging-stdlog
  * liblogging-rfc3195
  made some necessary name adjustments
  See also: https://github.com/rsyslog/liblogging/issues/2
----------------------------------------------------------------------------
v1.0.0 2014-01-21
- made rfc3195 library (the original liblogging) an optional component
- add libstdlog component; used for standard logging (syslog replacement)
  purposes via multiple channels (driver support is planned)
  This is the initial bare revision of this library component.
----------------------------------------------------------------------------
0.7.2
   2008-05-07 RGerhards
   - cleaned up some warnings; fixed some potentially bad errors
     thanks to darix for pointing this out
0.7.1
   2008-05-06 RGerhards
   - changed include files (now in liblogging subdirectory)
   - pc file contained wrong package name
0.7.0
   2008-04-15 RGerhards
   - added pkg-config support
   2008-03    Michael Biebl
   - converted to autotools
   2005-10-14 RGerhards
   - There was a bug in the BEEP listeners which made them ignore the
     listen port set by srAPISetOption(). The BEEP listeners always
     listen to 601, no matter what was set.
     
0.6.0
   2005-09-06
   Unfortunately, when I stopped working on liblogging due to some higher
   priority work (in 2003 ;)), I didn't update this file here. While I
   initially thought I'd push it away for a few weeks at most, it actually
   become suspended for some month. The lack of real interest in it didn't
   justify any more work. Thankfully, interest in RFC 3195 is now improving
   and I've also done my own syslogd for unix (www.rsyslog.com), so I am
   now able to look at least partly at the lib. In the mean time, some
   users have successfully used the 0.5.0 release and their feedback was
   generally pleasant. So I think this is a good release.
   I will now go through the code and extract what has been upgraded since
   0.5.0. So we have a rough record of that. Here are the changes:
              - support for UDP and unix domain socket listening - these
                features were initially introduced to support a to-be-written
                syslogd. They are not very well tested and will probably not
                be for quite some time.
              - code enhanced to guard against oversize BEEP frames, which
                could be introduced by a malicous person (security related)
              - some support for Solaris has been added (not sure what it
                was exactly...)
              - added the COOKED listener
              - some checks against invalid SEQs
   0.6.0 is not as thouroughly tested as 0.5.0, which by now I consider to
   be stable. I advise people to use 0.5.0 if they are looking for stable
   code and do not urgently need the new features introduced in 0.6.0.

0.5.0         - fixed a bug in the server code where an <ok/> response
                for a channel close request was sent over the to-be-closed
                channel instead of channel 0. This can be an interoperability
                issue with 
              - implemented 3195/COOKED in the client. Server is still RAW
                only.
              - fixed some smaller bugs I don't remeber ;)
              - enhanced the client API to directly support sending
                syslog message objects. This is now the preferred way
                of sending messages.
              
              THE SERVER API MAY STILL CHANGE AND IS NOT FINALIZED IN 0.5.0!
              
0.4.0	      - fixed a hang condition on server shutdown (the listening
                sockets was accidently not in nonblocking state)
              - added support for parsing the syslog message
              - modified the directory structure, each OS will now have its
                own subdirectory (including Windows)
	          - included a syslog message API, which can also be used
                to create syslog messages
              - added support for syslog-sign-12 in the message object
0.3.1
   2003-08-29 - a good number of fixes
              - server (listener) API included
                WARNING: THE API IS NOT NECESSARILY STABLE YET. If you use it,
                         you may need to change your code with later releases
0.2.0
   2003-08-12 - socket layer restructured to facilitate porting
              - XML parser added
              - API stable, API changes will NOT break any programs written to 0.2.0 API
              - much better error checking
              - compiles & runs under Linux, FreeBSD, AIX, Solaris
     
0.1.0
   2003-08-04 Initial Release<|MERGE_RESOLUTION|>--- conflicted
+++ resolved
@@ -1,16 +1,12 @@
 ----------------------------------------------------------------------------
-<<<<<<< HEAD
-v1.0.4 2014-04-02
+v1.0.4 2014-04-03
 - fix build problems on some platforms (namely RHEL/CENTOS 5)
-=======
-v1.0.4 2014-03-??
 - add --disable-man pages ./configure option
   This permits to totally turn off man page handling. This is useful for
   platforms like RHEL/CENTOS 5 where rst2man is hard to get when building
   from git is desired.
 - lower build system requirements to autoconf 2.59
   This permits building on RHEL/CENTOs 5 with stock autotools.
->>>>>>> f9edae06
 ----------------------------------------------------------------------------
 v1.0.3 2014-03-18
 - fix build problem in Ubuntu 10.04
